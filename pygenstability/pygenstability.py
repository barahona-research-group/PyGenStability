"""main functions"""
import multiprocessing
from collections import defaultdict

import numpy as np
import scipy.sparse as sp
from sklearn.metrics import adjusted_rand_score as normalized_mutual_info_score
from sklearn.metrics import mutual_info_score
from tqdm import tqdm
import itertools
from math import log

from . import generalized_louvain
from .constructors import load_constructor
from .io import save_results


def _get_chunksize(n_comp, pool):
    """Split jobs accross workers for speedup."""
    return max(1, int(n_comp / pool._processes))  # pylint: disable=protected-access


def _graph_checks(graph):
    """Do some checks and preprocessing of the graph."""

    if sp.csgraph.connected_components(graph)[0] > 1:
        raise Exception(
            "Graph not connected, with {} components".format(
                sp.csgraph.connected_components(graph)[0]
            )
        )

    if sp.linalg.norm(graph - graph.T) > 0:
        print("Warning, your graph is directed!")

    if np.min(graph) < 0:
        print("Warning, you have negative weights, consider using signed constructor.")

    graph.eliminate_zeros()
    return graph


def _get_times(min_time=-2.0, max_time=0.5, n_time=20, log_time=True, times=None):
    """Get the time vectors."""
    if times is not None:
        return times
    if log_time:
        return np.logspace(min_time, max_time, n_time)
    return np.linspace(min_time, max_time, n_time)


def _get_constructor_data(constructor, time):
    """Extract data from constructor."""
    data = constructor(time)
    quality_matrix, null_model = data[0], data[1]
    if len(data) == 3:
        global_shift = data[2]
    else:
        global_shift = None
    return quality_matrix, null_model, global_shift


def _get_params(all_locals):
    """Get run paramters from the local variables."""
    del all_locals["graph"]
    if callable(all_locals["constructor"]):
        all_locals["constructor"] = "custom constructor"
    return all_locals


def run(
    graph,
    constructor="linearized",
    min_time=-2.0,
    max_time=0.5,
    n_time=20,
    log_time=True,
    times=None,
    n_louvain=100,
    with_VI=True,
    n_louvain_VI=20,
    with_postprocessing=True,
    with_ttprime=True,
    result_file="results.pkl",
    n_workers=4,
    tqdm_disable=False,
):
    """Main funtion to compute clustering at various time scales.

    Args:
        graph (scipy.csgraph): graph to cluster
        constructor (str/function): name of the quality constructor,
            or custom constructor function. It must have two arguments, graph and time.
        min_time (float): minimum Markov time
        max_time (float): maximum Markov time
        n_time (int): number of time steps
        log_time (bool): use linear or log scales for times
        times (array): cutom time vector, if provided, it will overrid the other time arguments
        n_louvain (int): number of Louvain evaluations
        with_VI (bool): compute the variation of information between Louvain runs
        n_louvain_VI (int): number of randomly chosen Louvain run to estimate VI
        with_postprocessing (bool): apply the final postprocessing step
        with_ttprime (bool): compute the ttprime matrix
        results_file (str): path to the result file
        n_workers (int): number of workers for multiprocessing
        tqdm_disbale (bool): disable progress bars
    """
    run_params = _get_params(locals())
    #graph = _graph_checks(graph)
    times = _get_times(
        min_time=min_time,
        max_time=max_time,
        n_time=n_time,
        log_time=log_time,
        times=times,
    )
    constructor = load_constructor(graph, constructor)
    pool = multiprocessing.Pool(n_workers)

    print("Start loop over times...")
    all_results = defaultdict(list)
    all_results["run_params"] = run_params
    for time in tqdm(times, disable=tqdm_disable):
        quality_matrix, null_model, global_shift = _get_constructor_data(
            constructor, time
        )
        louvain_results = run_several_louvains(
            quality_matrix, null_model, global_shift, n_louvain, pool
        )
        _, communities = process_louvain_run(time, louvain_results, all_results)

<<<<<<< HEAD
        if with_MI:
            compute_mutual_information(
                communities,
=======
        if with_VI:
            compute_variation_information(
                louvain_results,
>>>>>>> 17f8eadb
                all_results,
                pool,                
                n_partitions=min(n_louvain_VI, n_louvain),
            )

        save_results(all_results, filename=result_file)

    if with_ttprime:
        print("Start computing ttprimes...")
        compute_ttprime(all_results, pool)

    if with_postprocessing:
        print("Apply postprocessing...")
        apply_postprocessing(all_results, pool, constructor=constructor)

    save_results(all_results, filename=result_file)
    pool.close()

    return all_results


def process_louvain_run(time, louvain_results, all_results, variation_information=None):
    """convert the louvain outputs to useful data and save it"""
    stabilities = np.array([res[0] for res in louvain_results])
    communities = np.array([res[1] for res in louvain_results])

    best_run_id = np.argmax(stabilities)
    all_results["times"].append(time)
    all_results["number_of_communities"].append(np.max(communities[best_run_id]) + 1)
    all_results["stability"].append(stabilities[best_run_id])
    all_results["community_id"].append(communities[best_run_id])

<<<<<<< HEAD
    if mutual_information is not None:
        all_results["mutual_information"].append(mutual_information)
    return stabilities, communities


def compute_mutual_information(communities, all_results, pool, n_partitions=10):
    """Compute the mutual information between the first n_partitions"""
    selected_partitions = communities[:n_partitions]
    worker = WorkerMI(selected_partitions)
=======
    if variation_information is not None:
        all_results["variation_information"].append(variation_information)


def compute_variation_information(louvain_results, all_results, pool , n_partitions=10):
    """Compute an information measure between the first n_partitions"""
    selected_partitions = louvain_results[:n_partitions, 1]
    
    worker = WorkerVI(selected_partitions)
>>>>>>> 17f8eadb
    index_pairs = [[i, j] for i in range(n_partitions) for j in range(n_partitions)]
    chunksize = _get_chunksize(len(index_pairs), pool)
    all_results["variation_information"].append(
        np.mean(list(pool.imap(worker, index_pairs, chunksize=chunksize)))
    )


class WorkerMI:
    """worker for Louvain runs"""

    def __init__(self, top_partitions):
        self.top_partitions = top_partitions

    def __call__(self, index_pair):
        return normalized_mutual_info_score(
            self.top_partitions[index_pair[0]],
            self.top_partitions[index_pair[1]],
            # average_method="arithmetic",
        )


# class WorkerVI:
#     """worker for Louvain runs"""

#     def __init__(self, top_partitions):
#         self.top_partitions = top_partitions

#     def __call__(self, index_pair):
#         JE = joint_entropy(
#             self.top_partitions[index_pair[0]],
#             self.top_partitions[index_pair[1]],            
#         )
#         MI = mutual_info_score(
#             self.top_partitions[index_pair[0]],
#             self.top_partitions[index_pair[1]],
#         )

#         return (JE - MI) / JE


class WorkerVI:
    """worker for Louvain runs"""

    def __init__(self, top_partitions):
        self.top_partitions = top_partitions

    def __call__(self, index_pair):

        MI = mutual_info_score(
            self.top_partitions[index_pair[0]],
            self.top_partitions[index_pair[1]],
        )
        Ex = entropy(self.top_partitions[index_pair[0]])
        Ey = entropy(self.top_partitions[index_pair[1]])
        JE = Ex + Ey - MI

        return (JE - MI) / JE

def _to_indices(matrix):
    """convert a sparse matrix to indices and values"""
    rows, cols, values = sp.find(sp.tril(matrix))
    return (rows, cols), values


class WorkerLouvain:
    """worker for Louvain runs"""

    def __init__(self, quality_indices, quality_values, null_model, global_shift):
        self.quality_indices = quality_indices
        self.quality_values = quality_values
        self.null_model = null_model
        self.global_shift = global_shift

    def __call__(self, i):
        stability, community_id = generalized_louvain.run_louvain(
            self.quality_indices[0],
            self.quality_indices[1],
            self.quality_values,
            len(self.quality_values),
            self.null_model,
            np.shape(self.null_model)[0],
            1.0,
        )
        if self.global_shift is not None:
            return stability + self.global_shift, community_id
        return stability, community_id


class WorkerQuality:
    """worker for Louvain runs"""

    def __init__(self, qualities_index, null_model, global_shift):
        self.quality_indices = qualities_index[0]
        self.quality_values = qualities_index[1]
        self.null_model = null_model
        self.global_shift = global_shift

    def __call__(self, partition_id):
        quality = generalized_louvain.evaluate_quality(
            self.quality_indices[0],
            self.quality_indices[1],
            self.quality_values,
            len(self.quality_values),
            self.null_model,
            np.shape(self.null_model)[0],
            1.0,
            partition_id,
        )
        if self.global_shift is not None:
            return quality + self.global_shift
        return quality


def run_several_louvains(quality_matrix, null_model, global_shift, n_runs, pool):
    """run several louvain on the current quality matrix"""

    quality_indices, quality_values = _to_indices(quality_matrix)
    worker = WorkerLouvain(quality_indices, quality_values, null_model, global_shift)

    chunksize = _get_chunksize(n_runs, pool)
    return list(pool.imap(worker, range(n_runs), chunksize=chunksize))


def compute_ttprime(all_results, pool):
    """compute ttprime from the stability results"""
    index_pairs = [
        [i, j]
        for i in range(len(all_results["times"]))
        for j in range(len(all_results["times"]))
    ]

    worker = WorkerVI(all_results["community_id"])
    chunksize = _get_chunksize(len(index_pairs), pool)
    ttprime_list = pool.map(worker, index_pairs, chunksize=chunksize)

    all_results["ttprime"] = np.zeros(
        [len(all_results["times"]), len(all_results["times"])]
    )
    for i, ttp in enumerate(ttprime_list):
        all_results["ttprime"][index_pairs[i][0], index_pairs[i][1]] = ttp


def apply_postprocessing(all_results, pool, constructor, tqdm_disable=False):
    """apply postprocessing"""

    all_results_raw = all_results.copy()

    for i, time in tqdm(
        enumerate(all_results["times"]),
        total=len(all_results["times"]),
        disable=tqdm_disable,
    ):
        quality_matrix, null_model, global_shift = _get_constructor_data(
            constructor, time
        )
        worker = WorkerQuality(_to_indices(quality_matrix), null_model, global_shift)
        best_quality_id = np.argmax(
            list(
                pool.map(
                    worker,
                    all_results_raw["community_id"],
                    chunksize=_get_chunksize(
                        len(all_results_raw["community_id"]), pool
                    ),
                )
            )
        )

        all_results["community_id"][i] = all_results_raw["community_id"][
            best_quality_id
        ]
        all_results["stability"][i] = all_results_raw["stability"][best_quality_id]
        all_results["number_of_communities"][i] = all_results_raw[
            "number_of_communities"
        ][best_quality_id]



def joint_entropy(x,y):
    """
    Calculate the entropy of a variable, or joint entropy of several variables.
    Parameters
    ----------
    x : array or list
    y : array or list

    """
    n_instances = len(x)
    H = 0
    X = [np.array(x),np.array(y)]
    for classes in itertools.product(*[set(x) for x in X]):
        v = np.array([True] * n_instances)
        for predictions, c in zip(X, classes):
            v = np.logical_and(v, predictions == c)
        p = np.mean(v)
        H += -p * np.log2(p) if p > 0 else 0
    return H

def entropy(labels):
    """Calculates the entropy for a labeling.
    Parameters
    ----------
    labels : int array, shape = [n_samples]
        The labels
    Notes
    -----
    The logarithm used is the natural logarithm (base-e).
    """
    if len(labels) == 0:
        return 1.0
    label_idx = np.unique(labels, return_inverse=True)[1]
    pi = np.bincount(label_idx).astype(np.float64)
    pi = pi[pi > 0]
    pi_sum = np.sum(pi)
    # log(a / b) should be calculated as log(a) - log(b) for
    # possible loss of precision
    return -np.sum((pi / pi_sum) * (np.log(pi) - log(pi_sum)))<|MERGE_RESOLUTION|>--- conflicted
+++ resolved
@@ -4,7 +4,6 @@
 
 import numpy as np
 import scipy.sparse as sp
-from sklearn.metrics import adjusted_rand_score as normalized_mutual_info_score
 from sklearn.metrics import mutual_info_score
 from tqdm import tqdm
 import itertools
@@ -106,7 +105,7 @@
         tqdm_disbale (bool): disable progress bars
     """
     run_params = _get_params(locals())
-    #graph = _graph_checks(graph)
+    graph = _graph_checks(graph)
     times = _get_times(
         min_time=min_time,
         max_time=max_time,
@@ -129,17 +128,11 @@
         )
         _, communities = process_louvain_run(time, louvain_results, all_results)
 
-<<<<<<< HEAD
-        if with_MI:
-            compute_mutual_information(
-                communities,
-=======
         if with_VI:
             compute_variation_information(
                 louvain_results,
->>>>>>> 17f8eadb
                 all_results,
-                pool,                
+                pool,
                 n_partitions=min(n_louvain_VI, n_louvain),
             )
 
@@ -170,27 +163,15 @@
     all_results["stability"].append(stabilities[best_run_id])
     all_results["community_id"].append(communities[best_run_id])
 
-<<<<<<< HEAD
-    if mutual_information is not None:
-        all_results["mutual_information"].append(mutual_information)
-    return stabilities, communities
-
-
-def compute_mutual_information(communities, all_results, pool, n_partitions=10):
-    """Compute the mutual information between the first n_partitions"""
-    selected_partitions = communities[:n_partitions]
-    worker = WorkerMI(selected_partitions)
-=======
     if variation_information is not None:
         all_results["variation_information"].append(variation_information)
 
 
-def compute_variation_information(louvain_results, all_results, pool , n_partitions=10):
+def compute_variation_information(louvain_results, all_results, pool, n_partitions=10):
     """Compute an information measure between the first n_partitions"""
     selected_partitions = louvain_results[:n_partitions, 1]
-    
+
     worker = WorkerVI(selected_partitions)
->>>>>>> 17f8eadb
     index_pairs = [[i, j] for i in range(n_partitions) for j in range(n_partitions)]
     chunksize = _get_chunksize(len(index_pairs), pool)
     all_results["variation_information"].append(
@@ -198,56 +179,23 @@
     )
 
 
-class WorkerMI:
-    """worker for Louvain runs"""
+class WorkerVI:
+    """worker for VI evaluations"""
 
     def __init__(self, top_partitions):
         self.top_partitions = top_partitions
 
     def __call__(self, index_pair):
-        return normalized_mutual_info_score(
-            self.top_partitions[index_pair[0]],
-            self.top_partitions[index_pair[1]],
-            # average_method="arithmetic",
-        )
-
-
-# class WorkerVI:
-#     """worker for Louvain runs"""
-
-#     def __init__(self, top_partitions):
-#         self.top_partitions = top_partitions
-
-#     def __call__(self, index_pair):
-#         JE = joint_entropy(
-#             self.top_partitions[index_pair[0]],
-#             self.top_partitions[index_pair[1]],            
-#         )
-#         MI = mutual_info_score(
-#             self.top_partitions[index_pair[0]],
-#             self.top_partitions[index_pair[1]],
-#         )
-
-#         return (JE - MI) / JE
-
-
-class WorkerVI:
-    """worker for Louvain runs"""
-
-    def __init__(self, top_partitions):
-        self.top_partitions = top_partitions
-
-    def __call__(self, index_pair):
 
         MI = mutual_info_score(
-            self.top_partitions[index_pair[0]],
-            self.top_partitions[index_pair[1]],
+            self.top_partitions[index_pair[0]], self.top_partitions[index_pair[1]],
         )
         Ex = entropy(self.top_partitions[index_pair[0]])
         Ey = entropy(self.top_partitions[index_pair[1]])
         JE = Ex + Ey - MI
 
         return (JE - MI) / JE
+
 
 def _to_indices(matrix):
     """convert a sparse matrix to indices and values"""
@@ -368,8 +316,7 @@
         ][best_quality_id]
 
 
-
-def joint_entropy(x,y):
+def joint_entropy(x, y):
     """
     Calculate the entropy of a variable, or joint entropy of several variables.
     Parameters
@@ -380,7 +327,7 @@
     """
     n_instances = len(x)
     H = 0
-    X = [np.array(x),np.array(y)]
+    X = [np.array(x), np.array(y)]
     for classes in itertools.product(*[set(x) for x in X]):
         v = np.array([True] * n_instances)
         for predictions, c in zip(X, classes):
@@ -388,6 +335,7 @@
         p = np.mean(v)
         H += -p * np.log2(p) if p > 0 else 0
     return H
+
 
 def entropy(labels):
     """Calculates the entropy for a labeling.
