"""plotting functions"""
import logging
import os

import matplotlib
import matplotlib.gridspec as gridspec
from matplotlib import patches
import matplotlib.pyplot as plt
import networkx as nx
import numpy as np
from tqdm import tqdm

L = logging.getLogger("pygenstability")


<<<<<<< HEAD
def plot_scan(
    all_results, time_axis=True, figure_name="scan_results.png", use_plotly=True
):
    """Plot results of pygenstability with matplotlib or plotly"""

    if len(all_results["times"]) == 1:
        L.info(
            "Cannot plot the results if only one time point, we display the result instead:"
        )
=======
def plot_scan(all_results, time_axis=True, figure_name="scan_results.png", use_plotly=True):
    """Plot results of pygenstability with matplotlib or plotly"""

    if len(all_results["times"]) == 1:
        L.info("Cannot plot the results if only one time point, we display the result instead:")
>>>>>>> 61a754ee
        L.info(all_results)
        return

    if use_plotly:
        try:
            plot_scan_plotly(all_results)
        except ImportError:
            L.warning(
                "Plotly is not installed, please install package with \
                 pip install pygenstabiliy[plotly], using matplotlib instead."
            )

    plot_scan_plt(all_results, time_axis=time_axis, figure_name=figure_name)


def plot_scan_plotly(  # pylint: disable=too-many-branches,too-many-statements,too-many-locals
    all_results,
):
    """Plot results of pygenstability with plotly"""
    from plotly.subplots import make_subplots  # pylint: disable=import-outside-toplevel
    import plotly.graph_objects as go  # pylint: disable=import-outside-toplevel

    if all_results["run_params"]["log_time"]:
        times = np.log10(all_results["times"])
    else:
        times = all_results["times"]

    hovertemplate = str(
        "<b>Time</b>: %{x:.2f}"
        + "<br><i>Number of communities</i>: %{y}"
        + "<br>%{text}<extra></extra>"
    )

<<<<<<< HEAD
    if "mutual_information" in all_results:
        mi_data = all_results["mutual_information"]
        mi_opacity = 1.0
        mi_title = "Mutual information"
        mi_ticks = True
    else:
        mi_data = np.zeros(len(times))
        mi_opacity = 0.0
        mi_title = None
        mi_ticks = False

    text = [
        "Stability: {0:.3f}, <br> Mutual Information: {1:.3f}, <br> Index: {2}".format(
            s, mi, i
        )
        for s, mi, i in zip(
            all_results["stability"], mi_data, np.arange(0, len(times)),
=======
    if "variation_information" in all_results:
        vi_data = all_results["variation_information"]
        vi_opacity = 1.0
        vi_title = "Variation of information"
        vi_ticks = True
    else:
        vi_data = np.zeros(len(times))
        vi_opacity = 0.0
        vi_title = None
        vi_ticks = False

    text = [
        "Stability: {0:.3f}, <br> Variation Information: {1:.3f}, <br> Index: {2}".format(s, vi, i)
        for s, vi, i in zip(
            all_results["stability"],
            vi_data,
            np.arange(0, len(times)),
>>>>>>> 61a754ee
        )
    ]

    fig = make_subplots(rows=3, cols=1, shared_xaxes=True)
    ncom = go.Scatter(
        x=times,
        y=all_results["number_of_communities"],
        mode="lines+markers",
        hovertemplate=hovertemplate,
        name="Number of communities",
        xaxis="x2",
        yaxis="y4",
        text=text,
        marker_color="red",
    )

    if "ttprime" in all_results:
        z = all_results["ttprime"]
        showscale = True
        tprime_title = "tprime"
    else:
        z = np.nan + np.zeros([len(times), len(times)])
        showscale = False
        tprime_title = None

    ttprime = go.Heatmap(
        z=z,
        x=times,
        y=times,
        colorscale="YlOrBr",
        yaxis="y2",
        xaxis="x2",
        hoverinfo="skip",
<<<<<<< HEAD
        colorbar=dict(title="ttprime MI", len=0.2, yanchor="middle", y=0.5,),
=======
        colorbar=dict(
            title="ttprime VI",
            len=0.2,
            yanchor="middle",
            y=0.5,
        ),
>>>>>>> 61a754ee
        showscale=showscale,
    )

    stab = go.Scatter(
        x=times,
        y=all_results["stability"],
        mode="lines+markers",
        hovertemplate=hovertemplate,
        text=text,
        name="Stability",
        marker_color="blue",
    )

<<<<<<< HEAD
    mi = go.Scatter(
        x=times,
        y=mi_data,
        mode="lines+markers",
        hovertemplate=hovertemplate,
        text=text,
        name="Mutual information",
        yaxis="y3",
        xaxis="x",
        marker_color="green",
        opacity=mi_opacity,
=======
    vi = go.Scatter(
        x=times,
        y=vi_data,
        mode="lines+markers",
        hovertemplate=hovertemplate,
        text=text,
        name="Variation information",
        yaxis="y3",
        xaxis="x",
        marker_color="green",
        opacity=vi_opacity,
>>>>>>> 61a754ee
    )

    layout = go.Layout(
        yaxis=dict(
            title="Stability",
            titlefont=dict(color="blue"),
            tickfont=dict(color="blue"),
            domain=[0, 0.28],
        ),
        yaxis2=dict(
            title=tprime_title,
            titlefont=dict(color="black"),
            tickfont=dict(color="black"),
            domain=[0.32, 1],
            side="right",
            range=[times[0], times[-1]],
        ),
        yaxis3=dict(
<<<<<<< HEAD
            title=mi_title,
            titlefont=dict(color="green"),
            tickfont=dict(color="green"),
            showticklabels=mi_ticks,
=======
            title=vi_title,
            titlefont=dict(color="green"),
            tickfont=dict(color="green"),
            showticklabels=vi_ticks,
>>>>>>> 61a754ee
            overlaying="y",
            side="right",
        ),
        yaxis4=dict(
            title="Number of communities",
            titlefont=dict(color="red"),
            tickfont=dict(color="red"),
            overlaying="y2",
        ),
<<<<<<< HEAD
        xaxis=dict(range=[times[0], times[-1]],),
        xaxis2=dict(range=[times[0], times[-1]]),
    )

    fig = go.Figure(data=[stab, ncom, mi, ttprime], layout=layout)
=======
        xaxis=dict(
            range=[times[0], times[-1]],
        ),
        xaxis2=dict(range=[times[0], times[-1]]),
    )

    fig = go.Figure(data=[stab, ncom, vi, ttprime], layout=layout)
>>>>>>> 61a754ee
    fig.show()


def plot_single_community(
    graph, all_results, time_id, edge_color="0.5", edge_width=0.5, node_size=100
):
    """Plot the community structures for a given time"""

    pos = {u: graph.nodes[u]["pos"] for u in graph}

    node_color = all_results["community_id"][time_id]

    nx.draw_networkx_nodes(
        graph,
        pos=pos,
        node_color=node_color,
        node_size=node_size,
        cmap=plt.get_cmap("tab20"),
    )
    nx.draw_networkx_edges(graph, pos=pos, width=edge_width, edge_color=edge_color)

    plt.axis("off")
    plt.title(
        str(r"$log_{10}(time) =$ ")
        + str(np.round(np.log10(all_results["times"][time_id]), 2))
        + ", with "
        + str(all_results["number_of_communities"][time_id])
        + " communities"
    )


<<<<<<< HEAD
def plot_communities(
    graph, all_results, folder="communities", edge_color="0.5", edge_width=0.5
):
=======
def plot_communities(graph, all_results, folder="communities", edge_color="0.5", edge_width=0.5):
>>>>>>> 61a754ee
    """now plot the community structures at each time in a folder"""

    if not os.path.isdir(folder):
        os.mkdir(folder)

    mpl_backend = matplotlib.get_backend()
    matplotlib.use("Agg")
    for time_id in tqdm(range(len(all_results["times"]))):
        plt.figure()
        plot_single_community(
            graph, all_results, time_id, edge_color=edge_color, edge_width=edge_width
        )
<<<<<<< HEAD
        plt.savefig(
            os.path.join(folder, "time_" + str(time_id) + ".png"), bbox_inches="tight"
        )
        plt.close()
    matplotlib.use(mpl_backend)


def _get_times(all_results, time_axis=True):
    """Get the time vector."""
    if not time_axis:
        return np.arange(len(all_results["times"]))
    if all_results["run_params"]["log_time"]:
        return np.log10(all_results["times"])
    return all_results["times"]


=======
        plt.savefig(os.path.join(folder, "time_" + str(time_id) + ".png"), bbox_inches="tight")
        plt.close()
    matplotlib.use(mpl_backend)


def _get_times(all_results, time_axis=True):
    """Get the time vector."""
    if not time_axis:
        return np.arange(len(all_results["times"]))
    if all_results["run_params"]["log_time"]:
        return np.log10(all_results["times"])
    return all_results["times"]


>>>>>>> 61a754ee
def plot_number_comm(all_results, ax, time_axis=True):
    """Plot number of communities."""
    times = _get_times(all_results, time_axis)

<<<<<<< HEAD
    ax.plot(
        times, all_results["number_of_communities"], "-", c="C3", label="size", lw=2.0
    )
=======
    ax.plot(times, all_results["number_of_communities"], "-", c="C3", label="size", lw=2.0)
>>>>>>> 61a754ee
    ax.set_ylabel("Number of clusters", color="C3")
    ax.tick_params("y", colors="C3")


def plot_ttprime(all_results, ax, time_axis):
    """Plot ttprime."""
    times = _get_times(all_results, time_axis)

<<<<<<< HEAD
    ax.contourf(times, times, all_results["ttprime"], cmap="YlOrBr")
=======
    ax.contourf(times, times, all_results["ttprime"], cmap="YlOrBr_r")
>>>>>>> 61a754ee
    ax.set_ylabel(r"$log_{10}(t^\prime)$")
    ax.yaxis.tick_left()
    ax.yaxis.set_label_position("left")
    ax.axis([times[0], times[-1], times[0], times[-1]])


<<<<<<< HEAD
def plot_mutual_information(all_results, ax, time_axis=True):
    """Plot mutual information."""
    times = _get_times(all_results, time_axis=time_axis)
    ax.plot(times, all_results["mutual_information"], "-", lw=2.0, c="C2", label="MI")

    ax.yaxis.tick_right()
    ax.tick_params("y", colors="C2")
    ax.set_ylabel(r"Mutual information", color="C2")
    ax.axhline(1, ls="--", lw=1.0, c="C2")
    ax.axis([times[0], times[-1], np.min(all_results["mutual_information"]) * 0.9, 1.1])
=======
def plot_variation_information(all_results, ax, time_axis=True):
    """Plot variation information."""
    times = _get_times(all_results, time_axis=time_axis)
    ax.plot(times, all_results["variation_information"], "-", lw=2.0, c="C2", label="VI")

    ax.yaxis.tick_right()
    ax.tick_params("y", colors="C2")
    ax.set_ylabel(r"Variation information", color="C2")
    ax.axhline(1, ls="--", lw=1.0, c="C2")
    ax.axis([times[0], times[-1], 0.0, np.max(all_results["variation_information"]) * 1.1])
>>>>>>> 61a754ee


def plot_stability(all_results, ax, time_axis=True):
    """Plot stability."""
    times = _get_times(all_results, time_axis=time_axis)
    ax.plot(times, all_results["stability"], "-", label=r"$Q$", c="C0")
<<<<<<< HEAD

=======
    ax.set_ylim(0.8, 1.1)
>>>>>>> 61a754ee
    ax.tick_params("y", colors="C0")
    ax.set_ylabel("Stability", color="C0")
    ax.yaxis.set_label_position("left")
    ax.set_xlabel(r"$log_{10}(t)$")


def plot_scan_plt(all_results, time_axis=True, figure_name="scan_results.svg"):
    """Plot results of pygenstability with matplotlib."""
    gs = gridspec.GridSpec(2, 1, height_ratios=[1.0, 0.5])
    gs.update(hspace=0)
    if "ttprime" in all_results:
        ax0 = plt.subplot(gs[0, 0])
        plot_ttprime(all_results, ax=ax0, time_axis=time_axis)
        ax1 = ax0.twinx()
    else:
        ax1 = plt.subplot(gs[0, 0])

    ax1.set_xticks([])

    plot_number_comm(all_results, ax=ax1, time_axis=time_axis)

    if "ttprime" in all_results:
        ax1.yaxis.tick_right()
        ax1.yaxis.set_label_position("right")

    ax2 = plt.subplot(gs[1, 0])

    if "stability" in all_results:
        plot_stability(all_results, ax=ax2, time_axis=time_axis)

<<<<<<< HEAD
    if "mutual_information" in all_results:
        ax3 = ax2.twinx()
        plot_mutual_information(all_results, ax=ax3, time_axis=time_axis)
=======
    if "variation_information" in all_results:
        ax3 = ax2.twinx()
        plot_variation_information(all_results, ax=ax3, time_axis=time_axis)
>>>>>>> 61a754ee

    plt.savefig(figure_name, bbox_inches="tight")


def plot_clustered_adjacency(
    adjacency,
    all_results,
    time,
    labels=None,
    figsize=(12, 10),
    cmap="Blues",
    figure_name="clustered_adjacency.png",
):
    """Plot the clustered adjacency matrix of the graph at a given time.

    Args:
        adjacency (ndarray): adjacency matrix to plot
        all_results (dict): results of PyGenStability
        time (int): time index for clustering
        labels (list): node labels, or None
        figsize (tubple): figure size
        cmap (str): colormap for matrix elements
        figure_name (str): filename of the figure with extension
    """
    comms, counts = np.unique(all_results["community_id"][time], return_counts=True)

    node_ids = []
    for comm in comms:
        node_ids += list(np.where(all_results["community_id"][time] == comm)[0])

    adjacency = adjacency[np.ix_(node_ids, node_ids)]
    adjacency[adjacency == 0] = np.nan

    plt.figure(figsize=figsize)
    plt.imshow(adjacency, aspect="auto", origin="auto", cmap=cmap)
<<<<<<< HEAD

    ax = plt.gca()

=======

    ax = plt.gca()

>>>>>>> 61a754ee
    pos = 0
    for comm, count in zip(comms, counts):
        rect = patches.Rectangle(
            (pos - 0.5, pos - 0.5),
            count,
            count,
            linewidth=5,
            facecolor="none",
            edgecolor="g",
        )
        ax.add_patch(rect)
        pos += count

    ax.set_xticks(np.arange(len(adjacency)))
    ax.set_yticks(np.arange(len(adjacency)))

    if labels is not None:
        labels_plot = [labels[i] for i in node_ids]
        ax.set_xticklabels(labels_plot)
        ax.set_yticklabels(labels_plot)

    plt.colorbar()
    plt.xticks(rotation=90)
    plt.axis([-0.5, len(adjacency) - 0.5, -0.5, len(adjacency) - 0.5])
    plt.suptitle(
        "log10(time) = "
        + str(np.round(np.log10(all_results["times"][time]), 2))
        + ",  number_of_communities="
        + str(all_results["number_of_communities"][time])
    )

    plt.savefig(figure_name, bbox_inches="tight")


<<<<<<< HEAD
def plot_sankey(all_results, live=False, filename="communities_sankey.svg"):
=======
def plot_sankey(all_results, live=False, filename="communities_sankey.svg", time_index=None):
>>>>>>> 61a754ee
    """Plot Sankey diagram of communities accros time.

    Args:
        all_results (dict): results from run function
        live (bool): if True, interactive figure will appear in browser
        filename (str): filename to save the plot
    """
    import plotly.graph_objects as go

    sources = []
    targets = []
    values = []
    shift = 0
<<<<<<< HEAD
    for i in range(len(all_results['community_id']) - 1):
        community_source = np.array(all_results['community_id'][i])
        community_target = np.array(all_results['community_id'][i + 1])
=======

    if not time_index:
        all_results["community_id_reduced"] = all_results["community_id"]
    else:
        all_results["community_id_reduced"] = [all_results["community_id"][i] for i in time_index]

    for i in range(len(all_results["community_id_reduced"]) - 1):
        community_source = np.array(all_results["community_id_reduced"][i])
        community_target = np.array(all_results["community_id_reduced"][i + 1])
>>>>>>> 61a754ee
        source_ids = set(community_source)
        target_ids = set(community_target)
        for source in source_ids:
            for target in target_ids:
                value = sum(community_target[community_source == source] == target)
                if value > 0:
                    values.append(value)
                    sources.append(source + shift)
                    targets.append(target + len(source_ids) + shift)
        shift += len(source_ids)

    layout = go.Layout(autosize=True)
    fig = go.Figure(
        data=[
            go.Sankey(
                node=dict(
                    pad=1,
                    thickness=1,
                    line=dict(color="black", width=0.0),
                ),
                link=dict(source=sources, target=targets, value=values),
            )
        ],
        layout=layout,
    )

    try:
        fig.write_image(filename)
<<<<<<< HEAD
    except:
=======
    except Exception as e:  # pylint: disable=broad_except
>>>>>>> 61a754ee
        print("Plotly figure cannot be saved, please install the relevant packages.")

    if live:
        fig.show()<|MERGE_RESOLUTION|>--- conflicted
+++ resolved
@@ -13,23 +13,11 @@
 L = logging.getLogger("pygenstability")
 
 
-<<<<<<< HEAD
-def plot_scan(
-    all_results, time_axis=True, figure_name="scan_results.png", use_plotly=True
-):
-    """Plot results of pygenstability with matplotlib or plotly"""
-
-    if len(all_results["times"]) == 1:
-        L.info(
-            "Cannot plot the results if only one time point, we display the result instead:"
-        )
-=======
 def plot_scan(all_results, time_axis=True, figure_name="scan_results.png", use_plotly=True):
     """Plot results of pygenstability with matplotlib or plotly"""
 
     if len(all_results["times"]) == 1:
         L.info("Cannot plot the results if only one time point, we display the result instead:")
->>>>>>> 61a754ee
         L.info(all_results)
         return
 
@@ -63,25 +51,6 @@
         + "<br>%{text}<extra></extra>"
     )
 
-<<<<<<< HEAD
-    if "mutual_information" in all_results:
-        mi_data = all_results["mutual_information"]
-        mi_opacity = 1.0
-        mi_title = "Mutual information"
-        mi_ticks = True
-    else:
-        mi_data = np.zeros(len(times))
-        mi_opacity = 0.0
-        mi_title = None
-        mi_ticks = False
-
-    text = [
-        "Stability: {0:.3f}, <br> Mutual Information: {1:.3f}, <br> Index: {2}".format(
-            s, mi, i
-        )
-        for s, mi, i in zip(
-            all_results["stability"], mi_data, np.arange(0, len(times)),
-=======
     if "variation_information" in all_results:
         vi_data = all_results["variation_information"]
         vi_opacity = 1.0
@@ -99,7 +68,6 @@
             all_results["stability"],
             vi_data,
             np.arange(0, len(times)),
->>>>>>> 61a754ee
         )
     ]
 
@@ -133,16 +101,12 @@
         yaxis="y2",
         xaxis="x2",
         hoverinfo="skip",
-<<<<<<< HEAD
-        colorbar=dict(title="ttprime MI", len=0.2, yanchor="middle", y=0.5,),
-=======
         colorbar=dict(
             title="ttprime VI",
             len=0.2,
             yanchor="middle",
             y=0.5,
         ),
->>>>>>> 61a754ee
         showscale=showscale,
     )
 
@@ -156,19 +120,6 @@
         marker_color="blue",
     )
 
-<<<<<<< HEAD
-    mi = go.Scatter(
-        x=times,
-        y=mi_data,
-        mode="lines+markers",
-        hovertemplate=hovertemplate,
-        text=text,
-        name="Mutual information",
-        yaxis="y3",
-        xaxis="x",
-        marker_color="green",
-        opacity=mi_opacity,
-=======
     vi = go.Scatter(
         x=times,
         y=vi_data,
@@ -180,7 +131,6 @@
         xaxis="x",
         marker_color="green",
         opacity=vi_opacity,
->>>>>>> 61a754ee
     )
 
     layout = go.Layout(
@@ -199,17 +149,10 @@
             range=[times[0], times[-1]],
         ),
         yaxis3=dict(
-<<<<<<< HEAD
-            title=mi_title,
-            titlefont=dict(color="green"),
-            tickfont=dict(color="green"),
-            showticklabels=mi_ticks,
-=======
             title=vi_title,
             titlefont=dict(color="green"),
             tickfont=dict(color="green"),
             showticklabels=vi_ticks,
->>>>>>> 61a754ee
             overlaying="y",
             side="right",
         ),
@@ -219,13 +162,6 @@
             tickfont=dict(color="red"),
             overlaying="y2",
         ),
-<<<<<<< HEAD
-        xaxis=dict(range=[times[0], times[-1]],),
-        xaxis2=dict(range=[times[0], times[-1]]),
-    )
-
-    fig = go.Figure(data=[stab, ncom, mi, ttprime], layout=layout)
-=======
         xaxis=dict(
             range=[times[0], times[-1]],
         ),
@@ -233,7 +169,6 @@
     )
 
     fig = go.Figure(data=[stab, ncom, vi, ttprime], layout=layout)
->>>>>>> 61a754ee
     fig.show()
 
 
@@ -265,13 +200,7 @@
     )
 
 
-<<<<<<< HEAD
-def plot_communities(
-    graph, all_results, folder="communities", edge_color="0.5", edge_width=0.5
-):
-=======
 def plot_communities(graph, all_results, folder="communities", edge_color="0.5", edge_width=0.5):
->>>>>>> 61a754ee
     """now plot the community structures at each time in a folder"""
 
     if not os.path.isdir(folder):
@@ -284,10 +213,7 @@
         plot_single_community(
             graph, all_results, time_id, edge_color=edge_color, edge_width=edge_width
         )
-<<<<<<< HEAD
-        plt.savefig(
-            os.path.join(folder, "time_" + str(time_id) + ".png"), bbox_inches="tight"
-        )
+        plt.savefig(os.path.join(folder, "time_" + str(time_id) + ".png"), bbox_inches="tight")
         plt.close()
     matplotlib.use(mpl_backend)
 
@@ -301,33 +227,11 @@
     return all_results["times"]
 
 
-=======
-        plt.savefig(os.path.join(folder, "time_" + str(time_id) + ".png"), bbox_inches="tight")
-        plt.close()
-    matplotlib.use(mpl_backend)
-
-
-def _get_times(all_results, time_axis=True):
-    """Get the time vector."""
-    if not time_axis:
-        return np.arange(len(all_results["times"]))
-    if all_results["run_params"]["log_time"]:
-        return np.log10(all_results["times"])
-    return all_results["times"]
-
-
->>>>>>> 61a754ee
 def plot_number_comm(all_results, ax, time_axis=True):
     """Plot number of communities."""
     times = _get_times(all_results, time_axis)
 
-<<<<<<< HEAD
-    ax.plot(
-        times, all_results["number_of_communities"], "-", c="C3", label="size", lw=2.0
-    )
-=======
     ax.plot(times, all_results["number_of_communities"], "-", c="C3", label="size", lw=2.0)
->>>>>>> 61a754ee
     ax.set_ylabel("Number of clusters", color="C3")
     ax.tick_params("y", colors="C3")
 
@@ -336,29 +240,13 @@
     """Plot ttprime."""
     times = _get_times(all_results, time_axis)
 
-<<<<<<< HEAD
-    ax.contourf(times, times, all_results["ttprime"], cmap="YlOrBr")
-=======
     ax.contourf(times, times, all_results["ttprime"], cmap="YlOrBr_r")
->>>>>>> 61a754ee
     ax.set_ylabel(r"$log_{10}(t^\prime)$")
     ax.yaxis.tick_left()
     ax.yaxis.set_label_position("left")
     ax.axis([times[0], times[-1], times[0], times[-1]])
 
 
-<<<<<<< HEAD
-def plot_mutual_information(all_results, ax, time_axis=True):
-    """Plot mutual information."""
-    times = _get_times(all_results, time_axis=time_axis)
-    ax.plot(times, all_results["mutual_information"], "-", lw=2.0, c="C2", label="MI")
-
-    ax.yaxis.tick_right()
-    ax.tick_params("y", colors="C2")
-    ax.set_ylabel(r"Mutual information", color="C2")
-    ax.axhline(1, ls="--", lw=1.0, c="C2")
-    ax.axis([times[0], times[-1], np.min(all_results["mutual_information"]) * 0.9, 1.1])
-=======
 def plot_variation_information(all_results, ax, time_axis=True):
     """Plot variation information."""
     times = _get_times(all_results, time_axis=time_axis)
@@ -369,18 +257,13 @@
     ax.set_ylabel(r"Variation information", color="C2")
     ax.axhline(1, ls="--", lw=1.0, c="C2")
     ax.axis([times[0], times[-1], 0.0, np.max(all_results["variation_information"]) * 1.1])
->>>>>>> 61a754ee
 
 
 def plot_stability(all_results, ax, time_axis=True):
     """Plot stability."""
     times = _get_times(all_results, time_axis=time_axis)
     ax.plot(times, all_results["stability"], "-", label=r"$Q$", c="C0")
-<<<<<<< HEAD
-
-=======
     ax.set_ylim(0.8, 1.1)
->>>>>>> 61a754ee
     ax.tick_params("y", colors="C0")
     ax.set_ylabel("Stability", color="C0")
     ax.yaxis.set_label_position("left")
@@ -411,15 +294,9 @@
     if "stability" in all_results:
         plot_stability(all_results, ax=ax2, time_axis=time_axis)
 
-<<<<<<< HEAD
-    if "mutual_information" in all_results:
-        ax3 = ax2.twinx()
-        plot_mutual_information(all_results, ax=ax3, time_axis=time_axis)
-=======
     if "variation_information" in all_results:
         ax3 = ax2.twinx()
         plot_variation_information(all_results, ax=ax3, time_axis=time_axis)
->>>>>>> 61a754ee
 
     plt.savefig(figure_name, bbox_inches="tight")
 
@@ -455,15 +332,9 @@
 
     plt.figure(figsize=figsize)
     plt.imshow(adjacency, aspect="auto", origin="auto", cmap=cmap)
-<<<<<<< HEAD
 
     ax = plt.gca()
 
-=======
-
-    ax = plt.gca()
-
->>>>>>> 61a754ee
     pos = 0
     for comm, count in zip(comms, counts):
         rect = patches.Rectangle(
@@ -498,11 +369,7 @@
     plt.savefig(figure_name, bbox_inches="tight")
 
 
-<<<<<<< HEAD
-def plot_sankey(all_results, live=False, filename="communities_sankey.svg"):
-=======
 def plot_sankey(all_results, live=False, filename="communities_sankey.svg", time_index=None):
->>>>>>> 61a754ee
     """Plot Sankey diagram of communities accros time.
 
     Args:
@@ -516,11 +383,6 @@
     targets = []
     values = []
     shift = 0
-<<<<<<< HEAD
-    for i in range(len(all_results['community_id']) - 1):
-        community_source = np.array(all_results['community_id'][i])
-        community_target = np.array(all_results['community_id'][i + 1])
-=======
 
     if not time_index:
         all_results["community_id_reduced"] = all_results["community_id"]
@@ -530,7 +392,6 @@
     for i in range(len(all_results["community_id_reduced"]) - 1):
         community_source = np.array(all_results["community_id_reduced"][i])
         community_target = np.array(all_results["community_id_reduced"][i + 1])
->>>>>>> 61a754ee
         source_ids = set(community_source)
         target_ids = set(community_target)
         for source in source_ids:
@@ -559,11 +420,7 @@
 
     try:
         fig.write_image(filename)
-<<<<<<< HEAD
-    except:
-=======
     except Exception as e:  # pylint: disable=broad_except
->>>>>>> 61a754ee
         print("Plotly figure cannot be saved, please install the relevant packages.")
 
     if live:
