--- conflicted
+++ resolved
@@ -203,7 +203,7 @@
             os.path.join(folder, "time_" + str(i) + ".png"), bbox_inches="tight"
         )
         plt.close()
-<<<<<<< HEAD
+    matplotlib.use("TkAgg")
 
 
 def _get_times(all_results, time_axis=True):
@@ -296,7 +296,4 @@
         ax3 = ax2.twinx()
         plot_mutual_information(all_results, ax=ax3, time_axis=time_axis)
 
-    plt.savefig(figure_name, bbox_inches="tight")
-=======
-    matplotlib.use("TkAgg")
->>>>>>> 6d63c015
+    plt.savefig(figure_name, bbox_inches="tight")