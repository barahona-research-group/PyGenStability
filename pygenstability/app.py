--- conflicted
+++ resolved
@@ -22,12 +22,6 @@
     help="name of the quality constructor",
 )
 @click.option(
-<<<<<<< HEAD
-    "--min-time", default=-2.0, show_default=True, help="minimum Markov time",
-)
-@click.option(
-    "--max-time", default=0.5, show_default=True, help="maximum Markov time",
-=======
     "--min-time",
     default=-2.0,
     show_default=True,
@@ -38,7 +32,6 @@
     default=0.5,
     show_default=True,
     help="maximum Markov time",
->>>>>>> 61a754ee
 )
 @click.option("--n-time", default=20, show_default=True, help="number of time steps")
 @click.option(
@@ -48,14 +41,10 @@
     help="use linear or log scales for times",
 )
 @click.option(
-<<<<<<< HEAD
-    "--n-louvain", default=100, show_default=True, help="number of Louvain evaluations",
-=======
     "--n-louvain",
     default=100,
     show_default=True,
     help="number of Louvain evaluations",
->>>>>>> 61a754ee
 )
 @click.option(
     "--MI/--no-MI",
@@ -93,13 +82,7 @@
     show_default=True,
     help="number of workers for multiprocessing",
 )
-<<<<<<< HEAD
-@click.option(
-    "--tqdm-disable", default=False, show_default=True, help="disable progress bars"
-)
-=======
 @click.option("--tqdm-disable", default=False, show_default=True, help="disable progress bars")
->>>>>>> 61a754ee
 def run(
     graph_file,
     constructor,
