--- conflicted
+++ resolved
@@ -1,113 +1,9 @@
-<<<<<<< HEAD
-from setuptools import setup, Extension
-from setuptools.command.build_ext import build_ext
-import sys
-import setuptools
-
-__version__ = "0.0.1"
-
-
-class get_pybind_include(object):
-    """Helper class to determine the pybind11 include path
-
-    The purpose of this class is to postpone importing pybind11
-    until it is actually installed, so that the ``get_include()``
-    method can be invoked. """
-
-    def __str__(self):
-        import pybind11
-        return pybind11.get_include()
-=======
 from setuptools import setup, find_packages
 from pybind11.setup_helpers import Pybind11Extension
->>>>>>> 61a754ee
 
 __version__ = "0.0.1"
 
 ext_modules = [
-<<<<<<< HEAD
-    Extension(
-        "pygenstability.generalized_louvain",
-        sorted(["pygenstability/generalized_louvain/generalized_louvain.cpp",]),
-        include_dirs=[get_pybind_include(), "extra/lemon",],  # path to lemon library
-        language="c++",
-    ),
-]
-
-
-# cf http://bugs.python.org/issue26689
-def has_flag(compiler, flagname):
-    """Return a boolean indicating whether a flag name is supported on
-    the specified compiler.
-    """
-    import tempfile
-    import os
-    with tempfile.NamedTemporaryFile('w', suffix='.cpp', delete=False) as f:
-        f.write('int main (int argc, char **argv) { return 0; }')
-        fname = f.name
-    try:
-        compiler.compile([fname], extra_postargs=[flagname])
-    except setuptools.distutils.errors.CompileError:
-        return False
-    finally:
-        try:
-            os.remove(fname)
-        except OSError:
-            pass
-    return True
-
-
-def cpp_flag(compiler):
-    """Return the -std=c++[11/14/17] compiler flag.
-
-    The newer version is prefered over c++11 (when it is available).
-    """
-    flags = ['-std=c++17', '-std=c++14', '-std=c++11']
-
-    for flag in flags:
-        if has_flag(compiler, flag):
-            return flag
-
-    raise RuntimeError('Unsupported compiler -- at least C++11 support '
-                       'is needed!')
-
-
-class BuildExt(build_ext):
-    """A custom build extension for adding compiler-specific options."""
-
-    c_opts = {
-        "msvc": ["/EHsc"],
-        "unix": [],
-    }
-    l_opts = {
-        "msvc": [],
-        "unix": [],
-    }
-
-    if sys.platform == "darwin":
-        darwin_opts = ["-stdlib=libc++", "-mmacosx-version-min=10.7"]
-        c_opts["unix"] += darwin_opts
-        l_opts["unix"] += darwin_opts
-
-    def build_extensions(self):
-        ct = self.compiler.compiler_type
-        opts = self.c_opts.get(ct, [])
-        link_opts = self.l_opts.get(ct, [])
-        if ct == "unix":
-            opts.append(cpp_flag(self.compiler))
-            if has_flag(self.compiler, "-fvisibility=hidden"):
-                opts.append("-fvisibility=hidden")
-
-        for ext in self.extensions:
-            ext.define_macros = [
-                ("VERSION_INFO", '"{}"'.format(self.distribution.get_version()))
-            ]
-            ext.extra_compile_args = opts
-            ext.extra_link_args = link_opts
-        build_ext.build_extensions(self)
-
-
-=======
     Pybind11Extension(
         "pygenstability.generalized_louvain",
         ["pygenstability/generalized_louvain/generalized_louvain.cpp"],
@@ -115,7 +11,6 @@
     ),
 ]
 
->>>>>>> 61a754ee
 setup(
     name="pygenstability",
     version=__version__,
@@ -124,13 +19,7 @@
     url="https://github.com/ImperialCollegeLondon/PyGenStability",
     description="Python binding of generalised Markov Stability",
     ext_modules=ext_modules,
-<<<<<<< HEAD
-    setup_requires=["pybind11>=2.5.0"],
-    cmdclass={"build_ext": BuildExt},
-    zip_safe=False,
-=======
     setup_requires=["pybind11>=2.6.0"],
->>>>>>> 61a754ee
     install_requires=[
         "numpy>=1.18.1",
         "scipy>=1.4.1",
@@ -142,12 +31,7 @@
         "click>=7.0",
         "tqdm>=4.45.0",
     ],
-<<<<<<< HEAD
-    extras_require={"plotly": ["plotly>=3.6.0"],},
-    entry_points={"console_scripts": ["pygenstability=pygenstability.app:cli"],},
-=======
     extras_require={"plotly": ["plotly>=3.6.0"]},
     entry_points={"console_scripts": ["pygenstability=pygenstability.app:cli"]},
     packages=find_packages(),
->>>>>>> 61a754ee
 )