from setuptools import setup, find_packages
<<<<<<< HEAD
from pybind11.setup_helpers import Pybind11Extension

__version__ = "0.0.1"


ext_modules = [
    PyBind11Extension(
=======

try:
    from pybind11.setup_helpers import Pybind11Extension
except ImportError:
    from setuptools import Extension as Pybind11Extension
import sys
import setuptools

__version__ = "0.0.1"

ext_modules = [
    Pybind11Extension(
>>>>>>> c25e7906
        "pygenstability.generalized_louvain",
        ["pygenstability/generalized_louvain/generalized_louvain.cpp"],
        include_dirs=["extra"],
    ),
]

<<<<<<< HEAD

=======
>>>>>>> c25e7906
setup(
    name="pygenstability",
    version=__version__,
    author="Alexis Arnaudon",
    author_email="alexis.arnaudon@epfl.ch",
    url="https://github.com/ImperialCollegeLondon/PyGenStability",
    description="Python binding of generalised Markov Stability",
    ext_modules=ext_modules,
<<<<<<< HEAD
    setup_requires=["pybind11>=2.5.0"],
=======
    setup_requires=["pybind11>=2.6.0"],
    zip_safe=False,
>>>>>>> c25e7906
    install_requires=[
        "numpy>=1.18.1",
        "scipy>=1.4.1",
        "matplotlib>=3.1.3",
        "networkx>=2.4",
        "sklearn>=0.0",
        "cmake>=3.16.3",
        "pyyaml>=5.3",
        "click>=7.0",
        "tqdm>=4.45.0",
    ],
    extras_require={"plotly": ["plotly>=3.6.0"]},
    entry_points={"console_scripts": ["pygenstability=pygenstability.app:cli"]},
    packages=find_packages(),
)<|MERGE_RESOLUTION|>--- conflicted
+++ resolved
@@ -1,36 +1,16 @@
 from setuptools import setup, find_packages
-<<<<<<< HEAD
 from pybind11.setup_helpers import Pybind11Extension
-
-__version__ = "0.0.1"
-
-
-ext_modules = [
-    PyBind11Extension(
-=======
-
-try:
-    from pybind11.setup_helpers import Pybind11Extension
-except ImportError:
-    from setuptools import Extension as Pybind11Extension
-import sys
-import setuptools
 
 __version__ = "0.0.1"
 
 ext_modules = [
     Pybind11Extension(
->>>>>>> c25e7906
         "pygenstability.generalized_louvain",
         ["pygenstability/generalized_louvain/generalized_louvain.cpp"],
         include_dirs=["extra"],
     ),
 ]
 
-<<<<<<< HEAD
-
-=======
->>>>>>> c25e7906
 setup(
     name="pygenstability",
     version=__version__,
@@ -39,12 +19,7 @@
     url="https://github.com/ImperialCollegeLondon/PyGenStability",
     description="Python binding of generalised Markov Stability",
     ext_modules=ext_modules,
-<<<<<<< HEAD
-    setup_requires=["pybind11>=2.5.0"],
-=======
     setup_requires=["pybind11>=2.6.0"],
-    zip_safe=False,
->>>>>>> c25e7906
     install_requires=[
         "numpy>=1.18.1",
         "scipy>=1.4.1",
