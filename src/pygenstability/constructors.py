--- conflicted
+++ resolved
@@ -99,11 +99,7 @@
         """Return quality and null model at given time as well as global shift (or None)."""
 
 
-<<<<<<< HEAD
 class constructor_linearized(GenModularity):
-    """Constructor for continuous linearized Markov Stability."""
-=======
-class constructor_linearized(Constructor):
     r"""Constructor for continuous linearized Markov Stability.
 
     The quality matrix is:
@@ -114,7 +110,6 @@
 
     and with null model :math:`v_k=\pi=A1`.
     """
->>>>>>> a9f5fcc0
 
     def prepare(self, **kwargs):
         """Prepare the constructor with non-time dependent computations."""
@@ -140,11 +135,7 @@
         }
 
 
-<<<<<<< HEAD
 class constructor_continuous_combinatorial(GenModularity):
-    """Constructor for continuous combinatorial Markov Stability."""
-=======
-class constructor_continuous_combinatorial(Constructor):
     r"""Constructor for continuous combinatorial Markov Stability.
 
     The quality matrix is:
@@ -155,7 +146,6 @@
 
     where :math:`L=D-A` and :math:`\Pi=\mathrm{diag}(\pi)`, with null model :math:`v_k=\pi=A1`.
     """
->>>>>>> a9f5fcc0
 
     def prepare(self, **kwargs):
         """Prepare the constructor with non-time dependent computations."""
@@ -177,11 +167,7 @@
         return {"quality": quality_matrix, "null_model": self.partial_null_model}
 
 
-<<<<<<< HEAD
 class constructor_continuous_normalized(GenModularity):
-    """Constructor for continuous normalized Markov Stability."""
-=======
-class constructor_continuous_normalized(Constructor):
     r"""Constructor for continuous normalized Markov Stability.
 
 
@@ -194,7 +180,6 @@
     where :math:`L=D^{-1}(D-A)` and :math:`\Pi=\mathrm{diag}(\pi)`
     and null model :math:`v_k=\pi=A1`.
     """
->>>>>>> a9f5fcc0
 
     def prepare(self, **kwargs):
         """Prepare the constructor with non-time dependent computations."""
@@ -254,11 +239,7 @@
         }
 
 
-<<<<<<< HEAD
 class constructor_directed(GenModularity):
-    """Constructor for directed Markov stability."""
-=======
-class constructor_directed(Constructor):
     r"""Constructor for directed Markov stability.
 
     The quality matrix is:
@@ -270,7 +251,6 @@
     where :math:`L_\alpha = \alpha L+\frac{1-\alpha}{N}I` and :math:`\Pi=\mathrm{diag}(\pi)` and
     null model :math:`v_k=\pi` where :math:`\pi` is the PageRank vector.
     """
->>>>>>> a9f5fcc0
 
     def prepare(self, **kwargs):
         """Prepare the constructor with non-time dependent computations."""
