"""Quality matrix and null model constructor functions."""
import logging
import sys

import numpy as np
import scipy.sparse as sp

L = logging.getLogger(__name__)
_USE_CACHE = True
THRESHOLD = 1e-8
DTYPE = "float128"


def load_constructor(constructor, graph, **kwargs):
    """Load a constructor from its name, or as a custom Constructor class."""
    if isinstance(constructor, str):
        if graph is None:
            raise Exception(f"No graph was provided with a generic constructor {constructor}")
        try:
            return getattr(sys.modules[__name__], f"constructor_{constructor}")(graph, **kwargs)
        except AttributeError as exc:
            raise Exception(f"Could not load constructor {constructor}") from exc
    if not isinstance(constructor, Constructor):
        raise Exception("Only Constructor class object can be used.")
    return constructor


def threshold_matrix(matrix, threshold=THRESHOLD):
    """Threshold a matrix to remove small numbers for Louvain speed up."""
    matrix.data[np.abs(matrix.data) < threshold * np.max(matrix)] = 0
    matrix.eliminate_zeros()


def apply_expm(matrix):
    """Apply matrix exponential.

    TODO: implement other variants
    """
    exp = sp.csr_matrix(sp.linalg.expm(matrix.toarray().astype(DTYPE)))
    threshold_matrix(exp)
    return exp


def _check_total_degree(degrees):
    """Ensures the sum(degree) > 0."""
    if degrees.sum() < 1e-10:
        raise Exception("The total degree = 0, we cannot proceed further")


def get_spectral_gap(laplacian):
    """Compute spectral gap."""
    spectral_gap = max(np.real(sp.linalg.eigs(laplacian, which="SM", k=2)[0]))
    L.info("Spectral gap = 10^%s", np.around(np.log10(spectral_gap), 2))
    return spectral_gap


class Constructor:
    """Parent constructor class.

    This class encodes method specific construction of quality matrix and null models.
    Use the method prepare to load and compute time independent quantities, and the method get_data
    to return quality matrix, null model, and possible global shift (for linearised stability).
    """

    def __init__(self, graph, with_spectral_gap=False, **kwargs):
        """The constructor calls te prepare method upon initialisation.

        Args:
            graph (csgraph): graph for which to run clustering
            with_spectral_gap (bool): set to True to use spectral gap time rescale if available
            kwargs (dict): any other properties to pass to the constructor.
        """
        self.graph = graph
        self.with_spectral_gap = with_spectral_gap
        self.spectral_gap = None

        # these two variable can be used in prepare method
        self.partial_quality_matrix = None
        self.partial_null_model = None

        self.prepare(**kwargs)

    def prepare(self, **kwargs):
        """Prepare the constructor with non-time dependent computations."""

    def get_data(self, time):
        """Return quality and null model at given time as well as global shift (or None)."""


class constructor_linearized(Constructor):
    """Constructor for continuous linearized Markov Stability."""

    def prepare(self, **kwargs):
        """Prepare the constructor with non-time dependent computations."""
        degrees = np.array(self.graph.sum(1)).flatten()
        _check_total_degree(degrees)

        pi = degrees / degrees.sum()
        self.partial_null_model = np.array([pi, pi])

        if self.with_spectral_gap:
            laplacian = sp.csgraph.laplacian(self.graph, normed=False)
            self.spectral_gap = get_spectral_gap(laplacian)
        self.partial_quality_matrix = (self.graph / degrees.sum()).astype(DTYPE)

    def get_data(self, time):
        """Return quality and null model at given time."""
        if self.with_spectral_gap:
            time /= self.spectral_gap
<<<<<<< HEAD
        return [time * self.partial_quality_matrix, self.partial_null_model, 1 - time]
=======
        return {
            "quality": time * self.partial_quality_matrix,
            "null_model": self.partial_null_model,
            "shift": float(1 - time),
        }
>>>>>>> 059993b6


class constructor_continuous_combinatorial(Constructor):
    """Constructor for continuous combinatorial Markov Stability."""

    def prepare(self, **kwargs):
        """Prepare the constructor with non-time dependent computations."""
        laplacian, degrees = sp.csgraph.laplacian(self.graph, return_diag=True, normed=False)
        _check_total_degree(degrees)
        laplacian /= degrees.mean()
        pi = np.ones(self.graph.shape[0]) / self.graph.shape[0]
        self.partial_null_model = np.array([pi, pi], dtype=DTYPE)
        if self.with_spectral_gap:
            self.spectral_gap = get_spectral_gap(laplacian)
        self.partial_quality_matrix = laplacian

    def get_data(self, time):
        """Return quality and null model at given time."""
        if self.with_spectral_gap:
            time /= self.spectral_gap
        exp = apply_expm(-time * self.partial_quality_matrix)
        quality_matrix = sp.diags(self.partial_null_model[0]).dot(exp)
<<<<<<< HEAD
        return [quality_matrix, self.partial_null_model, None]
=======
        return {"quality": quality_matrix, "null_model": self.partial_null_model}
>>>>>>> 059993b6


class constructor_continuous_normalized(Constructor):
    """Constructor for continuous normalized Markov Stability."""

    def prepare(self, **kwargs):
        """Prepare the constructor with non-time dependent computations."""
        laplacian, degrees = sp.csgraph.laplacian(self.graph, return_diag=True, normed=False)
        _check_total_degree(degrees)
        normed_laplacian = sp.diags(1.0 / degrees).dot(laplacian)

        pi = degrees / degrees.sum()
        self.partial_null_model = np.array([pi, pi], dtype=DTYPE)

        if self.with_spectral_gap:
            self.spectral_gap = get_spectral_gap(normed_laplacian)
        self.partial_quality_matrix = normed_laplacian

    def get_data(self, time):
        """Return quality and null model at given time."""
        if self.with_spectral_gap:
            time /= self.spectral_gap
        exp = apply_expm(-time * self.partial_quality_matrix)
        quality_matrix = sp.diags(self.partial_null_model[0]).dot(exp)
<<<<<<< HEAD
        return [quality_matrix, self.partial_null_model, None]
=======
        return {"quality": quality_matrix, "null_model": self.partial_null_model}
>>>>>>> 059993b6


class constructor_signed_modularity(Constructor):
    """Constructor of signed modularity.

    Based on (Gomes, Jensen, Arenas, PRE 2009).
    The time only multiplies the quality matrix (this many not mean anything, use with care!).
    """

    def prepare(self, **kwargs):
        """Prepare the constructor with non-time dependent computations."""
        adj_pos = self.graph.copy()
        adj_pos[self.graph < 0] = 0.0
        adj_neg = -self.graph.copy()
        adj_neg[self.graph > 0] = 0.0

        deg_plus = adj_pos.sum(1).flatten()
        deg_neg = adj_neg.sum(1).flatten()

        deg_norm = deg_plus.sum() + deg_neg.sum()
        self.partial_null_model = np.array(
            [
                deg_plus / deg_norm,
                deg_plus / deg_plus.sum(),
                -deg_neg / deg_neg.sum(),
                deg_neg / deg_norm,
            ]
        )
        self.partial_quality_matrix = self.graph / deg_norm

    def get_data(self, time):
        """Return quality and null model at given time."""
<<<<<<< HEAD
        return [time * self.partial_quality_matrix, self.partial_null_model, None]
=======
        return {
            "quality": time * self.partial_quality_matrix,
            "null_model": self.partial_null_model,
        }
>>>>>>> 059993b6


class constructor_directed(Constructor):
    """Constructor for directed Markov stability."""

    def prepare(self, **kwargs):
        """Prepare the constructor with non-time dependent computations."""
        alpha = kwargs.get("alpha", 0.8)
        n_nodes = self.graph.shape[0]
        ones = np.ones((n_nodes, n_nodes)) / n_nodes

        out_degrees = self.graph.toarray().sum(axis=1).flatten()
        dinv = np.divide(1, out_degrees, where=out_degrees != 0)

        self.partial_quality_matrix = sp.csr_matrix(
            alpha * np.diag(dinv).dot(self.graph.toarray())
            + ((1 - alpha) * np.diag(np.ones(n_nodes)) + np.diag(alpha * (dinv == 0.0))).dot(ones)
            - np.eye(n_nodes)
        )

        pi = abs(sp.linalg.eigs(self.partial_quality_matrix.transpose(), which="SM", k=1)[1][:, 0])
        pi /= pi.sum()
        self.partial_null_model = np.array([pi, pi])

    def get_data(self, time):
        """Return quality and null model at given time."""
        exp = apply_expm(time * self.partial_quality_matrix)
        quality_matrix = sp.diags(self.partial_null_model[0]).dot(exp)
<<<<<<< HEAD
        return [quality_matrix, self.partial_null_model, None]
=======
        return {"quality": quality_matrix, "null_model": self.partial_null_model}
>>>>>>> 059993b6
<|MERGE_RESOLUTION|>--- conflicted
+++ resolved
@@ -107,15 +107,11 @@
         """Return quality and null model at given time."""
         if self.with_spectral_gap:
             time /= self.spectral_gap
-<<<<<<< HEAD
-        return [time * self.partial_quality_matrix, self.partial_null_model, 1 - time]
-=======
         return {
             "quality": time * self.partial_quality_matrix,
             "null_model": self.partial_null_model,
             "shift": float(1 - time),
         }
->>>>>>> 059993b6
 
 
 class constructor_continuous_combinatorial(Constructor):
@@ -138,11 +134,7 @@
             time /= self.spectral_gap
         exp = apply_expm(-time * self.partial_quality_matrix)
         quality_matrix = sp.diags(self.partial_null_model[0]).dot(exp)
-<<<<<<< HEAD
-        return [quality_matrix, self.partial_null_model, None]
-=======
         return {"quality": quality_matrix, "null_model": self.partial_null_model}
->>>>>>> 059993b6
 
 
 class constructor_continuous_normalized(Constructor):
@@ -167,11 +159,7 @@
             time /= self.spectral_gap
         exp = apply_expm(-time * self.partial_quality_matrix)
         quality_matrix = sp.diags(self.partial_null_model[0]).dot(exp)
-<<<<<<< HEAD
-        return [quality_matrix, self.partial_null_model, None]
-=======
         return {"quality": quality_matrix, "null_model": self.partial_null_model}
->>>>>>> 059993b6
 
 
 class constructor_signed_modularity(Constructor):
@@ -204,14 +192,10 @@
 
     def get_data(self, time):
         """Return quality and null model at given time."""
-<<<<<<< HEAD
-        return [time * self.partial_quality_matrix, self.partial_null_model, None]
-=======
         return {
             "quality": time * self.partial_quality_matrix,
             "null_model": self.partial_null_model,
         }
->>>>>>> 059993b6
 
 
 class constructor_directed(Constructor):
@@ -240,8 +224,4 @@
         """Return quality and null model at given time."""
         exp = apply_expm(time * self.partial_quality_matrix)
         quality_matrix = sp.diags(self.partial_null_model[0]).dot(exp)
-<<<<<<< HEAD
-        return [quality_matrix, self.partial_null_model, None]
-=======
-        return {"quality": quality_matrix, "null_model": self.partial_null_model}
->>>>>>> 059993b6
+        return {"quality": quality_matrix, "null_model": self.partial_null_model}