--- conflicted
+++ resolved
@@ -2,14 +2,8 @@
 import logging
 
 import numpy as np
-<<<<<<< HEAD
-# from skimage.feature import peak_local_max
-import pandas as pd
-from scipy.misc import derivative
-=======
 
 import pandas as pd
->>>>>>> 059993b6
 
 L = logging.getLogger("contrib.optimal_scales")
 
@@ -32,10 +26,6 @@
     Returns:
         result dictionary with two new keys: 'selected_partitions' and 'optimal_scale_criterion'
     """
-<<<<<<< HEAD
-   
-=======
->>>>>>> 059993b6
     # get diagonals of ttprime matrix
     ttprime = results["ttprime"]
     ttprime_diagonals = []
@@ -75,11 +65,6 @@
     for i in range(len(criterion_gradient) - 1):
         if np.sign(criterion_gradient)[i] == -1 and np.sign(criterion_gradient)[i + 1] == 1:
             selected_partitions.append(i)
-<<<<<<< HEAD
-    
-=======
-
->>>>>>> 059993b6
     # return with results dict
     results["selected_partitions"] = selected_partitions
 
