"""PyGenStability module."""
import itertools
import logging
import multiprocessing
from collections import defaultdict
from functools import partial
from functools import wraps
from time import time

import igraph as ig
import leidenalg
import numpy as np
import scipy.sparse as sp
from sklearn.metrics import mutual_info_score
from sklearn.metrics.cluster import entropy
from tqdm import tqdm

from pygenstability import generalized_louvain
from pygenstability.constructors import load_constructor
from pygenstability.io import save_results
from pygenstability.optimal_scales import identify_optimal_scales

L = logging.getLogger(__name__)
_DTYPE = np.float64


def timing(f):  # pragma: no cover
    """Use as decorator to time a function excecution if logging is in DEBUG mode."""

    @wraps(f)
    def wrap(*args, **kw):
        if logging.root.level == logging.DEBUG:
            t_start = time()
            result = f(*args, **kw)
            t_end = time()
            with open("timing.csv", "a", encoding="utf-8") as file:
                print(f"{f.__name__}, {t_start - t_end}", file=file)
        else:
            result = f(*args, **kw)
        return result

    return wrap


def _get_chunksize(n_comp, pool):
    """Split jobs accross workers for speedup."""
    return max(1, int(n_comp / pool._processes))  # pylint: disable=protected-access


def _graph_checks(graph, dtype=_DTYPE):
    """Do some checks and preprocessing of the graph."""
    graph = sp.csr_matrix(graph, dtype=dtype)
    if sp.csgraph.connected_components(graph)[0] > 1:
        raise Exception(
            f"Graph not connected, with {sp.csgraph.connected_components(graph)[0]} components"
        )

    if sp.linalg.norm(graph - graph.T) > 0:
        L.warning("Your graph is directed!")

    if np.min(graph) < 0:
        L.warning("You have negative weights, consider using signed constructor.")

    graph.eliminate_zeros()
    return graph


def _get_scales(min_scale=-2.0, max_scale=0.5, n_scale=20, log_scale=True, scales=None):
    """Get the scale vectors."""
    if scales is not None:
        return scales
    if log_scale:
        return np.logspace(min_scale, max_scale, n_scale)
    return np.linspace(min_scale, max_scale, n_scale)


def _get_params(all_locals):
    """Get run paramters from the local variables."""
    del all_locals["graph"]
    if hasattr(all_locals["constructor"], "get_data"):
        all_locals["constructor"] = "custom constructor"
    return all_locals


@timing
def _get_constructor_data(constructor, scales, pool, tqdm_disable=False):
    return list(
        tqdm(pool.imap(constructor.get_data, scales), total=len(scales), disable=tqdm_disable)
    )


@timing
def run(
    graph=None,
    constructor="linearized",
    min_scale=-2.0,
    max_scale=0.5,
    n_scale=20,
    log_scale=True,
    scales=None,
    n_tries=100,
    with_NVI=True,
    n_NVI=20,
    with_postprocessing=True,
    with_ttprime=True,
    with_spectral_gap=False,
    result_file="results.pkl",
    n_workers=4,
    tqdm_disable=False,
    with_optimal_scales=True,
    optimal_scales_kwargs=None,
    method="louvain",
):
    """Main function to compute clustering at various scales.

    Args:
        graph (scipy.csgraph): graph to cluster, if None, the constructor cannot be a str
        constructor (str/function): name of the quality constructor,
            or custom constructor function. It must have two arguments, graph and scale.
        min_scale (float): minimum Markov scale
        max_scale (float): maximum Markov scale
        n_scale (int): number of scale steps
        log_scale (bool): use linear or log scales for scales
        scales (array): custom scale vector, if provided, it will override the other scale arguments
        n_tries (int): number of modularity optimisation evaluations
        with_NVI (bool): compute the variation of information between Louvain runs
        n_NVI (int): number of randomly chosen Louvain run to estimate NVI
        with_postprocessing (bool): apply the final postprocessing step
        with_ttprime (bool): compute the ttprime matrix
        with_spectral_gap (bool): normalise scale by spectral gap
        result_file (str): path to the result file
        n_workers (int): number of workers for multiprocessing
        tqdm_disable (bool): disable progress bars
        with_optimal_scales (bool): apply optimal scale detection algorithm
        optimal_scales_kwargs (dict): kwargs to pass to optimal scale detection
        method (str): optimiation method, louvain or leiden
    """
    run_params = _get_params(locals())
    graph = _graph_checks(graph)
    scales = _get_scales(
        min_scale=min_scale,
        max_scale=max_scale,
        n_scale=n_scale,
        log_scale=log_scale,
        scales=scales,
    )
    with multiprocessing.Pool(n_workers) as pool:
        constructor = load_constructor(constructor, graph, with_spectral_gap=with_spectral_gap)

        L.info("Precompute constructors...")
        constructor_data = _get_constructor_data(
            constructor, scales, pool, tqdm_disable=tqdm_disable
        )
        if method == "leiden":
<<<<<<< HEAD
=======
            # pragma: no cover
>>>>>>> 3de90221
            for data in constructor_data:
                assert all(data["null_model"][0] == data["null_model"][1])

        L.info("Optimise stability...")
        all_results = defaultdict(list)
        all_results["run_params"] = run_params

        for i, t in tqdm(enumerate(scales), total=n_scale, disable=tqdm_disable):
            results = run_optimisations(constructor_data[i], n_tries, pool, method)
            communities = _process_runs(t, results, all_results)

            if with_NVI:
                _compute_NVI(communities, all_results, pool, n_partitions=min(n_NVI, n_tries))

            save_results(all_results, filename=result_file)

        if with_postprocessing:
            L.info("Apply postprocessing...")
            apply_postprocessing(all_results, pool, constructor_data, tqdm_disable, method=method)

        if with_ttprime or with_optimal_scales:
            L.info("Compute ttprimes...")
            compute_ttprime(all_results, pool)

            if with_optimal_scales:
                L.info("Identify optimal scales...")
                if optimal_scales_kwargs is None:
                    optimal_scales_kwargs = {"window_size": max(2, int(0.1 * n_scale))}
                all_results = identify_optimal_scales(all_results, **optimal_scales_kwargs)

    save_results(all_results, filename=result_file)

    return dict(all_results)


def _process_runs(scale, results, all_results):
    """Convert the optimisation outputs to useful data and save it."""
    stabilities = np.array([res[0] for res in results])
    communities = np.array([res[1] for res in results])

    best_run_id = np.argmax(stabilities)
    all_results["scales"].append(scale)
    all_results["number_of_communities"].append(np.max(communities[best_run_id]) + 1)
    all_results["stability"].append(stabilities[best_run_id])
    all_results["community_id"].append(communities[best_run_id])

    return communities


@timing
def _compute_NVI(communities, all_results, pool, n_partitions=10):
    """Compute NVI measure between the first n_partitions."""
    selected_partitions = communities[:n_partitions]

    worker = partial(evaluate_NVI, top_partitions=selected_partitions)
    index_pairs = [[i, j] for i in range(n_partitions) for j in range(n_partitions)]
    chunksize = _get_chunksize(len(index_pairs), pool)
    all_results["NVI"].append(np.mean(list(pool.imap(worker, index_pairs, chunksize=chunksize))))


def evaluate_NVI(index_pair, top_partitions):
    """Worker for NVI evaluations."""
    MI = mutual_info_score(top_partitions[index_pair[0]], top_partitions[index_pair[1]])
    Ex = entropy(top_partitions[index_pair[0]])
    Ey = entropy(top_partitions[index_pair[1]])
    JE = Ex + Ey - MI
    if abs(JE) < 1e-8:
        return 0.0
    return (JE - MI) / JE


def _to_indices(matrix, directed=False):
    """Convert a sparse matrix to indices and values.

    Args:
        matrix (sparse): sparse matrix to convert
        directed (bool): used for Leiden, which works if graph is full
    """
    if not directed:
        matrix = sp.tril(matrix)
    rows, cols, values = sp.find(matrix)
    return (rows, cols), values


@timing
def optimise(_, quality_indices, quality_values, null_model, global_shift, method="louvain"):
    """Worker for Louvain runs."""
    if method == "louvain":
        stability, community_id = generalized_louvain.run_louvain(
            quality_indices[0],
            quality_indices[1],
            quality_values,
            len(quality_values),
            null_model,
            np.shape(null_model)[0],
            1.0,
        )

    if method == "leiden":
        # this implementation uses the trick suggested by V. Traag here:
        # https://github.com/vtraag/leidenalg/pull/109#issuecomment-1283963065
<<<<<<< HEAD

=======
>>>>>>> 3de90221
        G = ig.Graph(edges=zip(*quality_indices), directed=True)

        partitions = []
        n_null = int(len(null_model) / 2)
        for null in null_model[::2]:
            partitions.append(
                leidenalg.CPMVertexPartition(
                    G, weights=quality_values, node_sizes=null.tolist(), correct_self_loops=True
                )
            )
        optimiser = leidenalg.Optimiser()
        optimiser.set_rng_seed(np.random.randint(1e8))
        stability = sum(partition.quality() for partition in partitions) / n_null
        stability += optimiser.optimise_partition_multiplex(
            partitions, layer_weights=n_null * [1.0 / n_null]
        )
        community_id = partitions[0].membership

    return stability + global_shift, community_id


def evaluate_quality(partition_id, qualities_index, null_model, global_shift):
    """Worker for Louvain runs."""
    quality = generalized_louvain.evaluate_quality(
        qualities_index[0][0],
        qualities_index[0][1],
        qualities_index[1],
        len(qualities_index[1]),
        null_model,
        np.shape(null_model)[0],
        1.0,
        partition_id,
    )
    return quality + global_shift


def run_optimisations(constructor, n_runs, pool, method="louvain"):
    """Run several louvain on the current quality matrix."""
    quality_indices, quality_values = _to_indices(
        constructor["quality"], directed=method == "leiden"
    )
    worker = partial(
        optimise,
        quality_indices=quality_indices,
        quality_values=quality_values,
        null_model=constructor["null_model"],
        global_shift=constructor.get("shift", 0.0),
        method=method,
    )

    chunksize = _get_chunksize(n_runs, pool)
    return list(pool.imap(worker, range(n_runs), chunksize=chunksize))


@timing
def compute_ttprime(all_results, pool):
    """Compute ttprime from the stability results."""
    index_pairs = list(itertools.combinations(range(len(all_results["scales"])), 2))
    worker = partial(evaluate_NVI, top_partitions=all_results["community_id"])
    chunksize = _get_chunksize(len(index_pairs), pool)
    ttprime_list = pool.map(worker, index_pairs, chunksize=chunksize)

    all_results["ttprime"] = np.zeros([len(all_results["scales"]), len(all_results["scales"])])
    for i, ttp in enumerate(ttprime_list):
        all_results["ttprime"][index_pairs[i][0], index_pairs[i][1]] = ttp
    all_results["ttprime"] += all_results["ttprime"].T


@timing
def apply_postprocessing(all_results, pool, constructors, tqdm_disable=False, method="louvain"):
    """Apply postprocessing."""
    all_results_raw = all_results.copy()

    for i, constructor in tqdm(
        enumerate(constructors), total=len(constructors), disable=tqdm_disable
    ):
        worker = partial(
            evaluate_quality,
            qualities_index=_to_indices(constructor["quality"]),
            null_model=constructor["null_model"],
            global_shift=constructor.get("shift", 0.0),
        )
        best_quality_id = np.argmax(
            list(
                pool.map(
                    worker,
                    all_results_raw["community_id"],
                    chunksize=_get_chunksize(len(all_results_raw["community_id"]), pool),
                )
            )
        )

        all_results["community_id"][i] = all_results_raw["community_id"][best_quality_id]
        all_results["stability"][i] = all_results_raw["stability"][best_quality_id]
        all_results["number_of_communities"][i] = all_results_raw["number_of_communities"][
            best_quality_id
        ]<|MERGE_RESOLUTION|>--- conflicted
+++ resolved
@@ -152,10 +152,7 @@
             constructor, scales, pool, tqdm_disable=tqdm_disable
         )
         if method == "leiden":
-<<<<<<< HEAD
-=======
             # pragma: no cover
->>>>>>> 3de90221
             for data in constructor_data:
                 assert all(data["null_model"][0] == data["null_model"][1])
 
@@ -257,10 +254,6 @@
     if method == "leiden":
         # this implementation uses the trick suggested by V. Traag here:
         # https://github.com/vtraag/leidenalg/pull/109#issuecomment-1283963065
-<<<<<<< HEAD
-
-=======
->>>>>>> 3de90221
         G = ig.Graph(edges=zip(*quality_indices), directed=True)
 
         partitions = []
