"""PyGenStability module."""
import itertools
import logging
import multiprocessing
from collections import defaultdict
from functools import partial
from functools import wraps
from time import time

import numpy as np
import scipy.sparse as sp
from sklearn.metrics import mutual_info_score
from sklearn.metrics.cluster import entropy
from tqdm import tqdm

from pygenstability import generalized_louvain
from pygenstability.constructors import load_constructor
from pygenstability.contrib.optimal_scales import identify_optimal_scales
from pygenstability.io import save_results

L = logging.getLogger(__name__)
_DTYPE = np.float64


def timing(f):  # pragma: no cover
    """Use as decorator to time a function excecution if logging is in DEBUG mode."""

    @wraps(f)
    def wrap(*args, **kw):
        if logging.root.level == logging.DEBUG:
            t_start = time()
            result = f(*args, **kw)
            t_end = time()
            with open("timing.csv", "a", encoding="utf-8") as file:
                print(f"{f.__name__}, {t_start - t_end}", file=file)
        else:
            result = f(*args, **kw)
        return result

    return wrap


def _get_chunksize(n_comp, pool):
    """Split jobs accross workers for speedup."""
    return max(1, int(n_comp / pool._processes))  # pylint: disable=protected-access


def _graph_checks(graph, dtype=_DTYPE):
    """Do some checks and preprocessing of the graph."""
    graph = sp.csr_matrix(graph, dtype=dtype)
    if sp.csgraph.connected_components(graph)[0] > 1:
        raise Exception(
            f"Graph not connected, with {sp.csgraph.connected_components(graph)[0]} components"
        )

    if sp.linalg.norm(graph - graph.T) > 0:
        L.warning("Your graph is directed!")

    if np.min(graph) < 0:
        L.warning("You have negative weights, consider using signed constructor.")

    graph.eliminate_zeros()
    return graph


def _get_times(min_time=-2.0, max_time=0.5, n_time=20, log_time=True, times=None):
    """Get the time vectors."""
    if times is not None:
        return times
    if log_time:
        return np.logspace(min_time, max_time, n_time)
    return np.linspace(min_time, max_time, n_time)


def _get_params(all_locals):
    """Get run paramters from the local variables."""
    del all_locals["graph"]
    if hasattr(all_locals["constructor"], "get_data"):
        all_locals["constructor"] = "custom constructor"
    return all_locals


@timing
def _get_constructor_data(constructor, times, pool, tqdm_disable=False):
    return list(
        tqdm(pool.imap(constructor.get_data, times), total=len(times), disable=tqdm_disable)
    )


@timing
def run(
    graph=None,
    constructor="linearized",
    min_time=-2.0,
    max_time=0.5,
    n_time=20,
    log_time=True,
    times=None,
    n_louvain=100,
    with_VI=True,
    n_louvain_VI=20,
    with_postprocessing=True,
    with_ttprime=True,
    with_spectral_gap=False,
    result_file="results.pkl",
    n_workers=4,
    tqdm_disable=False,
    with_optimal_scales=True,
    optimal_scales_kwargs=None,
):
    """Main function to compute clustering at various time scales.

    Args:
        graph (scipy.csgraph): graph to cluster, if None, the constructor cannot be a str
        constructor (str/function): name of the quality constructor,
            or custom constructor function. It must have two arguments, graph and time.
        min_time (float): minimum Markov time
        max_time (float): maximum Markov time
        n_time (int): number of time steps
        log_time (bool): use linear or log scales for times
        times (array): custom time vector, if provided, it will override the other time arguments
        n_louvain (int): number of Louvain evaluations
        with_VI (bool): compute the variation of information between Louvain runs
        n_louvain_VI (int): number of randomly chosen Louvain run to estimate VI
        with_postprocessing (bool): apply the final postprocessing step
        with_ttprime (bool): compute the ttprime matrix
        with_spectral_gap (bool): normalise time by spectral gap
        result_file (str): path to the result file
        n_workers (int): number of workers for multiprocessing
        tqdm_disable (bool): disable progress bars
        with_optimal_scales (bool): apply optimal scale detection algorithm
        optimal_scales_kwargs (dict): kwargs to pass to optimal scale detection
    """
    run_params = _get_params(locals())
    graph = _graph_checks(graph)
    times = _get_times(
        min_time=min_time,
        max_time=max_time,
        n_time=n_time,
        log_time=log_time,
        times=times,
    )
<<<<<<< HEAD
    constructor = load_constructor(
        constructor, graph, with_spectral_gap=with_spectral_gap
    )

=======
>>>>>>> 059993b6
    with multiprocessing.Pool(n_workers) as pool:
        constructor = load_constructor(constructor, graph, with_spectral_gap=with_spectral_gap)

        L.info("Precompute constructors...")
        constructor_data = _get_constructor_data(
            constructor, times, pool, tqdm_disable=tqdm_disable
        )

<<<<<<< HEAD
        L.info("Precompute constructors...")
        precomputed_constructors = list(
            tqdm(
                pool.imap(constructor.get_data, times),
                total=n_time,
                disable=tqdm_disable,
            )
        )

=======
>>>>>>> 059993b6
        L.info("Optimise stability...")
        all_results = defaultdict(list)
        all_results["run_params"] = run_params

<<<<<<< HEAD
        for i, time in tqdm(enumerate(times), total=n_time, disable=tqdm_disable):
            # retrieve precomputed constructor
            quality_matrix = precomputed_constructors[i][0]
            null_model = precomputed_constructors[i][1]
            global_shift = precomputed_constructors[i][2]
            # stability optimisation
            louvain_results = _run_several_louvains(
                quality_matrix, null_model, global_shift, n_louvain, pool
            )
            communities = _process_louvain_run(time, louvain_results, all_results)
=======
        for i, t in tqdm(enumerate(times), total=n_time, disable=tqdm_disable):
            # stability optimisation
            louvain_results = run_several_louvains(constructor_data[i], n_louvain, pool)
            communities = _process_louvain_run(t, louvain_results, all_results)
>>>>>>> 059993b6

            if with_VI:
                _compute_variation_information(
                    communities,
                    all_results,
                    pool,
                    n_partitions=min(n_louvain_VI, n_louvain),
                )

            save_results(all_results, filename=result_file)

        if with_postprocessing:
            L.info("Apply postprocessing...")
<<<<<<< HEAD
            apply_postprocessing(
                all_results, pool, precomputed_constructors, tqdm_disable
            )
=======
            apply_postprocessing(all_results, pool, constructor_data, tqdm_disable)
>>>>>>> 059993b6

        if with_ttprime or with_optimal_scales:
            L.info("Compute ttprimes...")
            compute_ttprime(all_results, pool, tqdm_disable)

            if with_optimal_scales:
                L.info("Identify optimal scales...")
                if optimal_scales_kwargs is None:
                    optimal_scales_kwargs = {"window_size": max(2, int(0.1 * n_time))}
                all_results = identify_optimal_scales(
                    all_results, **optimal_scales_kwargs
                )

    save_results(all_results, filename=result_file)

    return dict(all_results)


<<<<<<< HEAD
def _process_louvain_run(
    time, louvain_results, all_results, variation_information=None
):
=======
def _process_louvain_run(time, louvain_results, all_results):
>>>>>>> 059993b6
    """Convert the louvain outputs to useful data and save it."""
    stabilities = np.array([res[0] for res in louvain_results])
    communities = np.array([res[1] for res in louvain_results])

    best_run_id = np.argmax(stabilities)
    all_results["times"].append(time)
    all_results["number_of_communities"].append(np.max(communities[best_run_id]) + 1)
    all_results["stability"].append(stabilities[best_run_id])
    all_results["community_id"].append(communities[best_run_id])

    return communities


@timing
def _compute_variation_information(communities, all_results, pool, n_partitions=10):
    """Compute an information measure between the first n_partitions."""
    selected_partitions = communities[:n_partitions]

    worker = partial(evaluate_NVI, top_partitions=selected_partitions)
    index_pairs = [[i, j] for i in range(n_partitions) for j in range(n_partitions)]
    chunksize = _get_chunksize(len(index_pairs), pool)
    all_results["variation_information"].append(
        np.mean(list(pool.imap(worker, index_pairs, chunksize=chunksize)))
    )


def evaluate_NVI(index_pair, top_partitions):
    """Worker for NVI evaluations."""
    MI = mutual_info_score(
        top_partitions[index_pair[0]], top_partitions[index_pair[1]],
    )
    Ex = entropy(top_partitions[index_pair[0]])
    Ey = entropy(top_partitions[index_pair[1]])
    JE = Ex + Ey - MI
    if abs(JE) < 1e-8:
        return 0.0
    return (JE - MI) / JE


def _to_indices(matrix):
    """Convert a sparse matrix to indices and values."""
    rows, cols, values = sp.find(sp.tril(matrix))
    return (rows, cols), values


@timing
def evaluate_louvain(_, quality_indices, quality_values, null_model, global_shift):
    """Worker for Louvain runs."""
    stability, community_id = generalized_louvain.run_louvain(
        quality_indices[0],
        quality_indices[1],
        quality_values,
        len(quality_values),
        null_model,
        np.shape(null_model)[0],
        1.0,
    )
    return stability + global_shift, community_id


def evaluate_quality(partition_id, qualities_index, null_model, global_shift):
    """Worker for Louvain runs."""
    quality = generalized_louvain.evaluate_quality(
        qualities_index[0][0],
        qualities_index[0][1],
        qualities_index[1],
        len(qualities_index[1]),
        null_model,
        np.shape(null_model)[0],
        1.0,
        partition_id,
    )
    return quality + global_shift


def run_several_louvains(constructor, n_runs, pool):
    """Run several louvain on the current quality matrix."""
    quality_indices, quality_values = _to_indices(constructor["quality"])
    worker = partial(
        evaluate_louvain,
        quality_indices=quality_indices,
        quality_values=quality_values,
        null_model=constructor["null_model"],
        global_shift=constructor.get("shift", 0.0),
    )

    chunksize = _get_chunksize(n_runs, pool)
    return list(pool.imap(worker, range(n_runs), chunksize=chunksize))


<<<<<<< HEAD
def compute_ttprime(all_results, pool, tqdm_disable=False):
=======
@timing
def compute_ttprime(all_results, pool):
>>>>>>> 059993b6
    """Compute ttprime from the stability results."""
    index_pairs = list(itertools.combinations(range(len(all_results["times"])), 2))
    worker = partial(evaluate_NVI, top_partitions=all_results["community_id"])
    chunksize = _get_chunksize(len(index_pairs), pool)
    ttprime_list = pool.map(worker, index_pairs, chunksize=chunksize)

    all_results["ttprime"] = np.zeros(
        [len(all_results["times"]), len(all_results["times"])]
    )
    for i, ttp in enumerate(ttprime_list):
        all_results["ttprime"][index_pairs[i][0], index_pairs[i][1]] = ttp
    all_results["ttprime"] += all_results["ttprime"].T


<<<<<<< HEAD
def apply_postprocessing(
    all_results, pool, precomputed_constructors, tqdm_disable=False
):
=======
@timing
def apply_postprocessing(all_results, pool, constructors, tqdm_disable=False):
>>>>>>> 059993b6
    """Apply postprocessing."""
    all_results_raw = all_results.copy()

    for i, constructor in tqdm(
        enumerate(constructors), total=len(constructors), disable=tqdm_disable
    ):
<<<<<<< HEAD
        # retrieve precomputed constructor
        quality_matrix = precomputed_constructors[i][0]
        null_model = precomputed_constructors[i][1]
        global_shift = precomputed_constructors[i][2]

        # define worker function
=======
>>>>>>> 059993b6
        worker = partial(
            evaluate_quality,
            qualities_index=_to_indices(constructor["quality"]),
            null_model=constructor["null_model"],
            global_shift=constructor.get("shift", 0.0),
        )
        best_quality_id = np.argmax(
            list(
                pool.map(
                    worker,
                    all_results_raw["community_id"],
                    chunksize=_get_chunksize(
                        len(all_results_raw["community_id"]), pool
                    ),
                )
            )
        )

        all_results["community_id"][i] = all_results_raw["community_id"][
            best_quality_id
        ]
        all_results["stability"][i] = all_results_raw["stability"][best_quality_id]
        all_results["number_of_communities"][i] = all_results_raw[
            "number_of_communities"
        ][best_quality_id]
<|MERGE_RESOLUTION|>--- conflicted
+++ resolved
@@ -140,13 +140,6 @@
         log_time=log_time,
         times=times,
     )
-<<<<<<< HEAD
-    constructor = load_constructor(
-        constructor, graph, with_spectral_gap=with_spectral_gap
-    )
-
-=======
->>>>>>> 059993b6
     with multiprocessing.Pool(n_workers) as pool:
         constructor = load_constructor(constructor, graph, with_spectral_gap=with_spectral_gap)
 
@@ -155,39 +148,14 @@
             constructor, times, pool, tqdm_disable=tqdm_disable
         )
 
-<<<<<<< HEAD
-        L.info("Precompute constructors...")
-        precomputed_constructors = list(
-            tqdm(
-                pool.imap(constructor.get_data, times),
-                total=n_time,
-                disable=tqdm_disable,
-            )
-        )
-
-=======
->>>>>>> 059993b6
         L.info("Optimise stability...")
         all_results = defaultdict(list)
         all_results["run_params"] = run_params
 
-<<<<<<< HEAD
-        for i, time in tqdm(enumerate(times), total=n_time, disable=tqdm_disable):
-            # retrieve precomputed constructor
-            quality_matrix = precomputed_constructors[i][0]
-            null_model = precomputed_constructors[i][1]
-            global_shift = precomputed_constructors[i][2]
-            # stability optimisation
-            louvain_results = _run_several_louvains(
-                quality_matrix, null_model, global_shift, n_louvain, pool
-            )
-            communities = _process_louvain_run(time, louvain_results, all_results)
-=======
         for i, t in tqdm(enumerate(times), total=n_time, disable=tqdm_disable):
             # stability optimisation
             louvain_results = run_several_louvains(constructor_data[i], n_louvain, pool)
             communities = _process_louvain_run(t, louvain_results, all_results)
->>>>>>> 059993b6
 
             if with_VI:
                 _compute_variation_information(
@@ -201,13 +169,7 @@
 
         if with_postprocessing:
             L.info("Apply postprocessing...")
-<<<<<<< HEAD
-            apply_postprocessing(
-                all_results, pool, precomputed_constructors, tqdm_disable
-            )
-=======
             apply_postprocessing(all_results, pool, constructor_data, tqdm_disable)
->>>>>>> 059993b6
 
         if with_ttprime or with_optimal_scales:
             L.info("Compute ttprimes...")
@@ -226,13 +188,7 @@
     return dict(all_results)
 
 
-<<<<<<< HEAD
-def _process_louvain_run(
-    time, louvain_results, all_results, variation_information=None
-):
-=======
 def _process_louvain_run(time, louvain_results, all_results):
->>>>>>> 059993b6
     """Convert the louvain outputs to useful data and save it."""
     stabilities = np.array([res[0] for res in louvain_results])
     communities = np.array([res[1] for res in louvain_results])
@@ -323,12 +279,8 @@
     return list(pool.imap(worker, range(n_runs), chunksize=chunksize))
 
 
-<<<<<<< HEAD
-def compute_ttprime(all_results, pool, tqdm_disable=False):
-=======
 @timing
 def compute_ttprime(all_results, pool):
->>>>>>> 059993b6
     """Compute ttprime from the stability results."""
     index_pairs = list(itertools.combinations(range(len(all_results["times"])), 2))
     worker = partial(evaluate_NVI, top_partitions=all_results["community_id"])
@@ -343,29 +295,14 @@
     all_results["ttprime"] += all_results["ttprime"].T
 
 
-<<<<<<< HEAD
-def apply_postprocessing(
-    all_results, pool, precomputed_constructors, tqdm_disable=False
-):
-=======
 @timing
 def apply_postprocessing(all_results, pool, constructors, tqdm_disable=False):
->>>>>>> 059993b6
     """Apply postprocessing."""
     all_results_raw = all_results.copy()
 
     for i, constructor in tqdm(
         enumerate(constructors), total=len(constructors), disable=tqdm_disable
     ):
-<<<<<<< HEAD
-        # retrieve precomputed constructor
-        quality_matrix = precomputed_constructors[i][0]
-        null_model = precomputed_constructors[i][1]
-        global_shift = precomputed_constructors[i][2]
-
-        # define worker function
-=======
->>>>>>> 059993b6
         worker = partial(
             evaluate_quality,
             qualities_index=_to_indices(constructor["quality"]),
