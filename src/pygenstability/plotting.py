--- conflicted
+++ resolved
@@ -374,17 +374,8 @@
 
 def plot_scan_plt(all_results, scale_axis=True, figure_name="scan_results.svg"):
     """Plot results of pygenstability with matplotlib."""
-<<<<<<< HEAD
-    
-    if "optimal_scale_criterion" in all_results:  
-        gs = gridspec.GridSpec(3, 1, height_ratios=[0.5, 1.0, 0.5])
-    else:
-        gs = gridspec.GridSpec(2, 1, height_ratios=[0.5, 1.0])
- 
-=======
     scales = get_scales(all_results, scale_axis=scale_axis)
     gs = gridspec.GridSpec(3, 1, height_ratios=[0.5, 1.0, 0.5])
->>>>>>> 8396de01
     gs.update(hspace=0)
     ax0 = None
     axes = [ax0]
@@ -419,17 +410,9 @@
 
     if "optimal_scale_criterion" in all_results:
         ax4 = plt.subplot(gs[2, 0])
-<<<<<<< HEAD
-        _plot_optimal_scales(all_results, ax=ax4, time_axis=time_axis)
-    else:
-        ax4 = None
-   
-        
-=======
         _plot_optimal_scales(all_results, ax=ax4, scales=scales)
         axes.append(ax4)
 
->>>>>>> 8396de01
     if figure_name is not None:
         plt.savefig(figure_name)
 
